--- conflicted
+++ resolved
@@ -287,17 +287,11 @@
 
 ```groovy title="hello-gatk.nf"
 // Primary input
-<<<<<<< HEAD
 params.reads_bam = [
-    "${baseDir}/data/gatk/bam/reads_mother.bam",
-    "${baseDir}/data/gatk/bam/reads_father.bam",
-    "${baseDir}/data/gatk/bam/reads_son.bam"
+    "${baseDir}/data/bam/reads_mother.bam",
+    "${baseDir}/data/bam/reads_father.bam",
+    "${baseDir}/data/bam/reads_son.bam"
 ]
-=======
-params.reads_bam = ["${baseDir}/data/bam/reads_mother.bam",
-                    "${baseDir}/data/bam/reads_father.bam",
-                    "${baseDir}/data/bam/reads_son.bam"]
->>>>>>> 5a8d0b76
 ```
 
 #### 3.2. Run the workflow to verify that it runs on all three samples
@@ -306,102 +300,16 @@
 nextflow run hello-gatk.nf
 ```
 
-<<<<<<< HEAD
-Uh-oh! Sometimes it works, but sometimes, some of the runs fail with an error like this:
+Uh-oh! It fails with an error like this:
 
 ```console title="Output"
-executor > local (6)
-[f3/80670d] process > SAMTOOLS_INDEX (1) [100%] 3 of 3 ✔
-[27/78b83d] process > GATK_HAPLOTYPECALLER (3) [100%] 1 of 1, failed: 1
-ERROR ~ Error executing process > 'GATK_HAPLOTYPECALLER (1)'
-
-Caused by:
-Process `GATK_HAPLOTYPECALLER (1)` terminated with an error exit status (2)
-
-Command executed:
-
-gatk HaplotypeCaller -R ref.fasta -I reads_mother.bam -O reads_mother.bam.g.vcf -L intervals-min.list -ERC GVCF
-
-Command exit status:
-2
-
-Command output:
-(empty)
-
-Command error:
-04:52:05.954 INFO HaplotypeCaller - Java runtime: OpenJDK 64-Bit Server VM v17.0.9+9-Ubuntu-122.04
-04:52:05.955 INFO HaplotypeCaller - Start Date/Time: March 15, 2024 at 4:52:05 AM GMT
-04:52:05.955 INFO HaplotypeCaller - ------------------------------------------------------------
-04:52:05.955 INFO HaplotypeCaller - ------------------------------------------------------------
-04:52:05.956 INFO HaplotypeCaller - HTSJDK Version: 4.1.0
-04:52:05.956 INFO HaplotypeCaller - Picard Version: 3.1.1
-04:52:05.956 INFO HaplotypeCaller - Built for Spark Version: 3.5.0
-04:52:05.957 INFO HaplotypeCaller - HTSJDK Defaults.COMPRESSION_LEVEL : 2
-04:52:05.957 INFO HaplotypeCaller - HTSJDK Defaults.USE_ASYNC_IO_READ_FOR_SAMTOOLS : false
-04:52:05.957 INFO HaplotypeCaller - HTSJDK Defaults.USE_ASYNC_IO_WRITE_FOR_SAMTOOLS : true
-04:52:05.957 INFO HaplotypeCaller - HTSJDK Defaults.USE_ASYNC_IO_WRITE_FOR_TRIBBLE : false
-04:52:05.958 INFO HaplotypeCaller - Deflater: IntelDeflater
-04:52:05.958 INFO HaplotypeCaller - Inflater: IntelInflater
-04:52:05.958 INFO HaplotypeCaller - GCS max retries/reopens: 20
-04:52:05.958 INFO HaplotypeCaller - Requester pays: disabled
-04:52:05.959 INFO HaplotypeCaller - Initializing engine
-04:52:06.563 INFO IntervalArgumentCollection - Processing 20000 bp from intervals
-04:52:06.572 INFO HaplotypeCaller - Done initializing engine
-04:52:06.575 INFO HaplotypeCallerEngine - Tool is in reference confidence mode and the annotation, the following changes will be made to any specified annotations: 'StrandBiasBySample' will be enabled. 'ChromosomeCounts', 'FisherStrand', 'StrandOddsRatio' and 'QualByDepth' annotations have been disabled
-04:52:06.653 INFO NativeLibraryLoader - Loading libgkl_utils.so from jar:file:/gatk/gatk-package-4.5.0.0-local.jar!/com/intel/gkl/native/libgkl_utils.so
-04:52:06.656 INFO NativeLibraryLoader - Loading libgkl_smithwaterman.so from jar:file:/gatk/gatk-package-4.5.0.0-local.jar!/com/intel/gkl/native/libgkl_smithwaterman.so
-04:52:06.657 INFO SmithWatermanAligner - Using AVX accelerated SmithWaterman implementation
-04:52:06.662 INFO HaplotypeCallerEngine - Standard Emitting and Calling confidence set to -0.0 for reference-model confidence output
-04:52:06.663 INFO HaplotypeCallerEngine - All sites annotated with PLs forced to true for reference-model confidence output
-04:52:06.676 INFO NativeLibraryLoader - Loading libgkl_pairhmm_omp.so from jar:file:/gatk/gatk-package-4.5.0.0-local.jar!/com/intel/gkl/native/libgkl_pairhmm_omp.so
-04:52:06.756 INFO IntelPairHmm - Flush-to-zero (FTZ) is enabled when running PairHMM
-04:52:06.757 INFO IntelPairHmm - Available threads: 16
-04:52:06.757 INFO IntelPairHmm - Requested threads: 4
-04:52:06.757 INFO PairHMM - Using the OpenMP multi-threaded AVX-accelerated native PairHMM implementation
-04:52:06.954 INFO ProgressMeter - Starting traversal
-04:52:06.955 INFO ProgressMeter - Current Locus Elapsed Minutes Regions Processed Regions/Minute
-04:52:06.967 INFO VectorLoglessPairHMM - Time spent in setup for JNI call : 0.0
-04:52:06.968 INFO PairHMM - Total compute time in PairHMM computeLogLikelihoods() : 0.0
-04:52:06.969 INFO SmithWatermanAligner - Total compute time in native Smith-Waterman : 0.00 sec
-04:52:06.971 INFO HaplotypeCaller - Shutting down engine
-[March 15, 2024 at 4:52:06 AM GMT] org.broadinstitute.hellbender.tools.walkers.haplotypecaller.HaplotypeCaller done. Elapsed time: 0.03 minutes.
-Runtime.totalMemory()=629145600
-
----
-
 A USER ERROR has occurred: Traversal by intervals was requested but some input files are not indexed.
 Please index all input files:
 
-samtools index reads_mother.bam
-
----
-
-Set the system property GATK_STACKTRACE_ON_USER_EXCEPTION (--java-options '-DGATK_STACKTRACE_ON_USER_EXCEPTION=true') to print the stack trace.
-Using GATK jar /gatk/gatk-package-4.5.0.0-local.jar
-Running:
-java -Dsamjdk.use_async_io_read_samtools=false -Dsamjdk.use_async_io_write_samtools=true -Dsamjdk.use_async_io_write_tribble=false -Dsamjdk.compression_level=2 -jar /gatk/gatk-package-4.5.0.0-local.jar HaplotypeCaller -R ref.fasta -I reads_mother.bam -O reads_mother.bam.g.vcf -L intervals-min.list -ERC GVCF
-
-Work dir:
-/workspace/gitpod/nf-training/work/22/611b8c5703daaf459188d79cd68db0
-
-Tip: you can try to figure out what's wrong by changing to the process work dir and showing the script file named `.command.sh`
-
--- Check '.nextflow.log' file for details
-```
-
-**Why does this happen?** Because the order of outputs is not guaranteed, so the script as written so far is not safe for running on multiple samples!
-=======
-Uh-oh! It fails with an error like this:
-
-```
-A USER ERROR has occurred: Traversal by intervals was requested but some input files are not indexed.
-Please index all input files:
-
 samtools index reads_son.bam
 ```
 
 This is because the file paths are different for the BAM files and their index files, so GATK does not recognize that they go together. This can be addressed by passing in the index files explicitly, but there's a plot twist: the script as written so far is not safe for running on multiple samples, because the order of outputs is not guaranteed. Even if we solved the indexing problem, we would end up with race condition issues. So we need to make sure the BAM files and their index files travel together through the channels.
->>>>>>> 5a8d0b76
 
 #### 3.3. Change the output of the SAMTOOLS_INDEX process into a tuple that keeps the input file and its index together
 
@@ -523,15 +431,9 @@
 
 _After:_
 
-<<<<<<< HEAD
 ```groovy title="hello-gatk.nf"
 // Create input channel from list of input files in plain text
-reads_ch = Channel.fromPath(params.reads_bam).splitText
-=======
-```
-    // Create input channel from list of input files in plain text
-    reads_ch = Channel.fromPath(params.reads_bam).splitText()
->>>>>>> 5a8d0b76
+reads_ch = Channel.fromPath(params.reads_bam).splitText()
 ```
 
 #### 4.4. Run the workflow to verify that it works correctly
