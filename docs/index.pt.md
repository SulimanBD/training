---
title: Portal de Treinamento Nextflow
description: Seja bem vindo ao portal de treinamento da comunidade do Nextflow!
hide:
    - navigation
    - toc
    - footer
---

# Treinamentos Nextflow

Seja bem vindo ao portal de treinamento da comunidade do Nextflow!

Esses materiais de treinamento são de código aberto e gratuitos para qualquer pessoa utilizar.
Eles estão hospedados em um [repositório do GitHub](https://github.com/nextflow-io/training) junto a exemplos de scripts e de configurações de desenvolvimento.

Ainda que você possa consultar e estudar esse material quando bem quiser, você provavelmente irá aproveitá-lo mais ao participar de um evento de treinamento.
Eventos online e gratuitos são regularmente organizados pela comunidade do nf-core. Veja mais na [página de eventos do nf-core](https://nf-co.re/events).

[![Abra no GitPod](https://img.shields.io/badge/Gitpod-%20Abra%20no%20Gitpod-908a85?logo=gitpod)](https://gitpod.io/#https://github.com/nextflow-io/training)

## Treinamentos disponíveis

Nós temos vários treinamentos disponíveis neste site.
Encontre o que se adequa mais ao que você está procurando:

!!! exercise "Treinamento Básico de Nextflow"

    !!! tip inline end ""

        :material-lightbulb: Esse é o material de treinamento primário do Nextflow utilizado na maior parte dos eventos de treinamento do Nextflow e do nf-core.

    Treinamento básico cobrindo um pouquinho de tudo do Nextflow. Perfeito para quem quer se familiarizar com o uso do Nextflow para executar análises e construir fluxos de trabalho.

    [Comece já o treinamento do Nextflow :material-arrow-right:](basic_training/index.md){ .md-button .md-button--primary }

!!! exercise "Treinamento prático"

    !!! quote inline end ""

        :material-run-fast: Esse material é mais curto e bem prático, o que é perfeito se você quiser praticar suas habilidades com o Nextflow.

    Um tutorial de "aprender fazendo" com menos foco na teoria, através de exercícios de complexidade cada vez maior.

    [Comece o treinamento prático :material-arrow-right:](hands_on/index.md){ .md-button }

## Leia mais

De referências rápidas à links úteis:

<<<<<<< HEAD
| Referências                                                                    |  Comunidade                                                                    |
| ------------------------------------------------------------------------------ | ------------------------------------------------------------------------------ |
| [Documentação oficial do Nextflow](https://nextflow.io/docs/latest/index.html) | [Slack do Nextflow](https://www.nextflow.io/slack-invite.html)                 |
| [Página ofiical do Nextflow](https://nextflow.io/)                             | [nf-core](https://nf-co.re/)                                                   |
| [Seqera](https://seqera.io/)                                              | [Código-fonte deste portal no GitHub](https://github.com/nextflow-io/training) |
=======
| Referências                                                                    |  Comunidade                                                     |
| ------------------------------------------------------------------------------ | --------------------------------------------------------------- |
| [Documentação oficial do Nextflow](https://nextflow.io/docs/latest/index.html) | [Slack do Nextflow](https://www.nextflow.io/slack-invite.html)  |
| [Página ofiical do Nextflow](https://nextflow.io/)                             | [nf-core](https://nf-co.re/)                                    |
| [Seqera Labs](https://seqera.io/)                                              | [Seqera Community](https://community.seqera.io)                 |
>>>>>>> 76ca9128

Não sabe por onde começar? Confira a página [Conseguindo ajuda](help.md).

## Créditos e contribuições

[![Creative Commons Attribution-NonCommercial-ShareAlike 4.0 International (CC BY-NC-SA 4.0](assets/img/cc_by-nc-nd.svg){ align=right }](https://creativecommons.org/licenses/by-nc-nd/4.0/)

Todo o material de treinamento foi escrito originalmente pela [Seqera](https://seqera.io) mas foi compartilhado livremente ([CC BY-NC-ND](https://creativecommons.org/licenses/by-nc-nd/4.0/)) para a comunidade.

Correções e melhorias pela comunidade são bem vindas.
Toda página tem o ícone :material-file-edit-outline: em seu topo direito, que irá te levar ao GitHub onde você poderá editá-la através de um Pull Request.

<div markdown class="homepage_logos">

![Seqera](assets/img/seqera_logo.png#only-light)

![Seqera](assets/img/seqera_logo_dark.png#only-dark)

</div><|MERGE_RESOLUTION|>--- conflicted
+++ resolved
@@ -48,19 +48,11 @@
 
 De referências rápidas à links úteis:
 
-<<<<<<< HEAD
-| Referências                                                                    |  Comunidade                                                                    |
-| ------------------------------------------------------------------------------ | ------------------------------------------------------------------------------ |
-| [Documentação oficial do Nextflow](https://nextflow.io/docs/latest/index.html) | [Slack do Nextflow](https://www.nextflow.io/slack-invite.html)                 |
-| [Página ofiical do Nextflow](https://nextflow.io/)                             | [nf-core](https://nf-co.re/)                                                   |
-| [Seqera](https://seqera.io/)                                              | [Código-fonte deste portal no GitHub](https://github.com/nextflow-io/training) |
-=======
 | Referências                                                                    |  Comunidade                                                     |
 | ------------------------------------------------------------------------------ | --------------------------------------------------------------- |
 | [Documentação oficial do Nextflow](https://nextflow.io/docs/latest/index.html) | [Slack do Nextflow](https://www.nextflow.io/slack-invite.html)  |
 | [Página ofiical do Nextflow](https://nextflow.io/)                             | [nf-core](https://nf-co.re/)                                    |
 | [Seqera Labs](https://seqera.io/)                                              | [Seqera Community](https://community.seqera.io)                 |
->>>>>>> 76ca9128
 
 Não sabe por onde começar? Confira a página [Conseguindo ajuda](help.md).
 
