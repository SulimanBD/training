--- conflicted
+++ resolved
@@ -48,19 +48,11 @@
 
 Referencia rápida a algunos enlaces útiles:
 
-<<<<<<< HEAD
-| Referencias                                                             | Comunidad                                                          |
-| ----------------------------------------------------------------------- | ------------------------------------------------------------------ |
-| [Documentación de Nextflow](https://nextflow.io/docs/latest/index.html) | [Slack de Nextflow](https://www.nextflow.io/slack-invite.html)     |
-| [Página principal de Nextflow](https://nextflow.io/)                    | [nf-core](https://nf-co.re/)                                       |
-| [Seqera](https://seqera.io/)                                       | [Código fuente en GitHub](https://github.com/nextflow-io/training) |
-=======
 | Referencias                                                             | Comunidad                                                      |
 | ----------------------------------------------------------------------- | -------------------------------------------------------------- |
 | [Documentación de Nextflow](https://nextflow.io/docs/latest/index.html) | [Slack de Nextflow](https://www.nextflow.io/slack-invite.html) |
 | [Página principal de Nextflow](https://nextflow.io/)                    | [nf-core](https://nf-co.re/)                                   |
 | [Seqera Labs](https://seqera.io/)                                       | [Seqera Community](https://community.seqera.io)                |
->>>>>>> 76ca9128
 
 ¿No estás seguro por dónde comenzar? Consulta la página de [ayuda](help.md).
 
